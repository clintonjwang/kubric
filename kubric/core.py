--- conflicted
+++ resolved
@@ -40,11 +40,8 @@
 from typing import Tuple
 
 import mathutils
-<<<<<<< HEAD
 import munch
-=======
 import numpy as np
->>>>>>> edffb119
 import traitlets as tl
 from traitlets import default, validate
 
